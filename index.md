--- conflicted
+++ resolved
@@ -51,11 +51,7 @@
 
 * Group ID: `org.clapper`
 * Artifact ID: `grizzled-scala_2.8.0`
-<<<<<<< HEAD
 * Version: `1.0.2`
-=======
-* Version: `1.0.1`
->>>>>>> e1805579
 * Type: `jar`
 * Repository: `http://www.scala-tools.org/repo-releases/`
 
@@ -72,11 +68,7 @@
     <dependency>
       <groupId>org.clapper</groupId>
       <artifactId>grizzled-scala_2.8.0</artifactId>
-<<<<<<< HEAD
       <version>1.0.2</version>
-=======
-      <version>1.0.1</version>
->>>>>>> e1805579
     </dependency>
 
 Scala 2.8.1.RC1 is also supported in version 1.0.1.
@@ -90,11 +82,7 @@
 can place the following lines in your project file (i.e., the Scala file in
 your `project/build/` directory):
 
-<<<<<<< HEAD
     val grizzled = "org.clapper" %% "grizzled-scala" % "1.0.2"
-=======
-    val grizzled = "org.clapper" %% "grizzled-scala" % "1.0.1"
->>>>>>> e1805579
 
 **NOTES**
 
